{
 "cells": [
  {
   "cell_type": "markdown",
   "metadata": {},
   "source": [
    "**Chapter 10 – Introduction to Artificial Neural Networks with Keras**\n",
    "\n",
    "_This notebook contains all the sample code and solutions to the exercises in chapter 10._"
   ]
  },
  {
   "cell_type": "markdown",
   "metadata": {},
   "source": [
    "<table align=\"left\">\n",
    "  <td>\n",
    "    <a target=\"_blank\" href=\"https://colab.research.google.com/github/ageron/handson-ml2/blob/master/10_neural_nets_with_keras.ipynb\"><img src=\"https://www.tensorflow.org/images/colab_logo_32px.png\" />Run in Google Colab</a>\n",
    "  </td>\n",
    "</table>"
   ]
  },
  {
   "cell_type": "markdown",
   "metadata": {},
   "source": [
    "# Setup"
   ]
  },
  {
   "cell_type": "markdown",
   "metadata": {},
   "source": [
    "First, let's import a few common modules, ensure MatplotLib plots figures inline and prepare a function to save the figures. We also check that Python 3.5 or later is installed (although Python 2.x may work, it is deprecated so we strongly recommend you use Python 3 instead), as well as Scikit-Learn ≥0.20 and TensorFlow ≥2.0."
   ]
  },
  {
   "cell_type": "code",
   "execution_count": 1,
   "metadata": {},
   "outputs": [],
   "source": [
    "# Python ≥3.5 is required\n",
    "import sys\n",
    "assert sys.version_info >= (3, 5)\n",
    "\n",
    "# Scikit-Learn ≥0.20 is required\n",
    "import sklearn\n",
    "assert sklearn.__version__ >= \"0.20\"\n",
    "\n",
    "try:\n",
    "    # %tensorflow_version only exists in Colab.\n",
    "    %tensorflow_version 2.x\n",
    "except Exception:\n",
    "    pass\n",
    "\n",
    "# TensorFlow ≥2.0 is required\n",
    "import tensorflow as tf\n",
    "assert tf.__version__ >= \"2.0\"\n",
    "\n",
    "# Common imports\n",
    "import numpy as np\n",
    "import os\n",
    "\n",
    "# to make this notebook's output stable across runs\n",
    "np.random.seed(42)\n",
    "\n",
    "# To plot pretty figures\n",
    "%matplotlib inline\n",
    "import matplotlib as mpl\n",
    "import matplotlib.pyplot as plt\n",
    "mpl.rc('axes', labelsize=14)\n",
    "mpl.rc('xtick', labelsize=12)\n",
    "mpl.rc('ytick', labelsize=12)\n",
    "\n",
    "# Where to save the figures\n",
    "PROJECT_ROOT_DIR = \".\"\n",
    "CHAPTER_ID = \"ann\"\n",
    "IMAGES_PATH = os.path.join(PROJECT_ROOT_DIR, \"images\", CHAPTER_ID)\n",
    "os.makedirs(IMAGES_PATH, exist_ok=True)\n",
    "\n",
    "def save_fig(fig_id, tight_layout=True, fig_extension=\"png\", resolution=300):\n",
    "    path = os.path.join(IMAGES_PATH, fig_id + \".\" + fig_extension)\n",
    "    print(\"Saving figure\", fig_id)\n",
    "    if tight_layout:\n",
    "        plt.tight_layout()\n",
    "    plt.savefig(path, format=fig_extension, dpi=resolution)\n"
   ]
  },
  {
   "cell_type": "markdown",
   "metadata": {},
   "source": [
    "# Perceptrons"
   ]
  },
  {
   "cell_type": "markdown",
   "metadata": {},
   "source": [
    "**Note**: we set `max_iter` and `tol` explicitly to avoid warnings about the fact that their default value will change in future versions of Scikit-Learn."
   ]
  },
  {
   "cell_type": "code",
   "execution_count": 2,
   "metadata": {},
   "outputs": [],
   "source": [
    "import numpy as np\n",
    "from sklearn.datasets import load_iris\n",
    "from sklearn.linear_model import Perceptron\n",
    "\n",
    "iris = load_iris()\n",
    "X = iris.data[:, (2, 3)]  # petal length, petal width\n",
    "y = (iris.target == 0).astype(np.int)\n",
    "\n",
    "per_clf = Perceptron(max_iter=1000, tol=1e-3, random_state=42)\n",
    "per_clf.fit(X, y)\n",
    "\n",
    "y_pred = per_clf.predict([[2, 0.5]])"
   ]
  },
  {
   "cell_type": "code",
   "execution_count": 3,
   "metadata": {},
   "outputs": [],
   "source": [
    "y_pred"
   ]
  },
  {
   "cell_type": "code",
   "execution_count": 4,
   "metadata": {},
   "outputs": [],
   "source": [
    "a = -per_clf.coef_[0][0] / per_clf.coef_[0][1]\n",
    "b = -per_clf.intercept_ / per_clf.coef_[0][1]\n",
    "\n",
    "axes = [0, 5, 0, 2]\n",
    "\n",
    "x0, x1 = np.meshgrid(\n",
    "        np.linspace(axes[0], axes[1], 500).reshape(-1, 1),\n",
    "        np.linspace(axes[2], axes[3], 200).reshape(-1, 1),\n",
    "    )\n",
    "X_new = np.c_[x0.ravel(), x1.ravel()]\n",
    "y_predict = per_clf.predict(X_new)\n",
    "zz = y_predict.reshape(x0.shape)\n",
    "\n",
    "plt.figure(figsize=(10, 4))\n",
    "plt.plot(X[y==0, 0], X[y==0, 1], \"bs\", label=\"Not Iris-Setosa\")\n",
    "plt.plot(X[y==1, 0], X[y==1, 1], \"yo\", label=\"Iris-Setosa\")\n",
    "\n",
    "plt.plot([axes[0], axes[1]], [a * axes[0] + b, a * axes[1] + b], \"k-\", linewidth=3)\n",
    "from matplotlib.colors import ListedColormap\n",
    "custom_cmap = ListedColormap(['#9898ff', '#fafab0'])\n",
    "\n",
    "plt.contourf(x0, x1, zz, cmap=custom_cmap)\n",
    "plt.xlabel(\"Petal length\", fontsize=14)\n",
    "plt.ylabel(\"Petal width\", fontsize=14)\n",
    "plt.legend(loc=\"lower right\", fontsize=14)\n",
    "plt.axis(axes)\n",
    "\n",
    "save_fig(\"perceptron_iris_plot\")\n",
    "plt.show()"
   ]
  },
  {
   "cell_type": "markdown",
   "metadata": {},
   "source": [
    "# Activation functions"
   ]
  },
  {
   "cell_type": "code",
   "execution_count": 5,
   "metadata": {},
   "outputs": [],
   "source": [
    "def sigmoid(z):\n",
    "    return 1 / (1 + np.exp(-z))\n",
    "\n",
    "def relu(z):\n",
    "    return np.maximum(0, z)\n",
    "\n",
    "def derivative(f, z, eps=0.000001):\n",
    "    return (f(z + eps) - f(z - eps))/(2 * eps)"
   ]
  },
  {
   "cell_type": "code",
   "execution_count": 6,
   "metadata": {},
   "outputs": [],
   "source": [
    "z = np.linspace(-5, 5, 200)\n",
    "\n",
    "plt.figure(figsize=(11,4))\n",
    "\n",
    "plt.subplot(121)\n",
    "plt.plot(z, np.sign(z), \"r-\", linewidth=1, label=\"Step\")\n",
    "plt.plot(z, sigmoid(z), \"g--\", linewidth=2, label=\"Sigmoid\")\n",
    "plt.plot(z, np.tanh(z), \"b-\", linewidth=2, label=\"Tanh\")\n",
    "plt.plot(z, relu(z), \"m-.\", linewidth=2, label=\"ReLU\")\n",
    "plt.grid(True)\n",
    "plt.legend(loc=\"center right\", fontsize=14)\n",
    "plt.title(\"Activation functions\", fontsize=14)\n",
    "plt.axis([-5, 5, -1.2, 1.2])\n",
    "\n",
    "plt.subplot(122)\n",
    "plt.plot(z, derivative(np.sign, z), \"r-\", linewidth=1, label=\"Step\")\n",
    "plt.plot(0, 0, \"ro\", markersize=5)\n",
    "plt.plot(0, 0, \"rx\", markersize=10)\n",
    "plt.plot(z, derivative(sigmoid, z), \"g--\", linewidth=2, label=\"Sigmoid\")\n",
    "plt.plot(z, derivative(np.tanh, z), \"b-\", linewidth=2, label=\"Tanh\")\n",
    "plt.plot(z, derivative(relu, z), \"m-.\", linewidth=2, label=\"ReLU\")\n",
    "plt.grid(True)\n",
    "#plt.legend(loc=\"center right\", fontsize=14)\n",
    "plt.title(\"Derivatives\", fontsize=14)\n",
    "plt.axis([-5, 5, -0.2, 1.2])\n",
    "\n",
    "save_fig(\"activation_functions_plot\")\n",
    "plt.show()"
   ]
  },
  {
   "cell_type": "code",
   "execution_count": 7,
   "metadata": {},
   "outputs": [],
   "source": [
    "def heaviside(z):\n",
    "    return (z >= 0).astype(z.dtype)\n",
    "\n",
    "def mlp_xor(x1, x2, activation=heaviside):\n",
    "    return activation(-activation(x1 + x2 - 1.5) + activation(x1 + x2 - 0.5) - 0.5)"
   ]
  },
  {
   "cell_type": "code",
   "execution_count": 8,
   "metadata": {
    "scrolled": true
   },
   "outputs": [],
   "source": [
    "x1s = np.linspace(-0.2, 1.2, 100)\n",
    "x2s = np.linspace(-0.2, 1.2, 100)\n",
    "x1, x2 = np.meshgrid(x1s, x2s)\n",
    "\n",
    "z1 = mlp_xor(x1, x2, activation=heaviside)\n",
    "z2 = mlp_xor(x1, x2, activation=sigmoid)\n",
    "\n",
    "plt.figure(figsize=(10,4))\n",
    "\n",
    "plt.subplot(121)\n",
    "plt.contourf(x1, x2, z1)\n",
    "plt.plot([0, 1], [0, 1], \"gs\", markersize=20)\n",
    "plt.plot([0, 1], [1, 0], \"y^\", markersize=20)\n",
    "plt.title(\"Activation function: heaviside\", fontsize=14)\n",
    "plt.grid(True)\n",
    "\n",
    "plt.subplot(122)\n",
    "plt.contourf(x1, x2, z2)\n",
    "plt.plot([0, 1], [0, 1], \"gs\", markersize=20)\n",
    "plt.plot([0, 1], [1, 0], \"y^\", markersize=20)\n",
    "plt.title(\"Activation function: sigmoid\", fontsize=14)\n",
    "plt.grid(True)"
   ]
  },
  {
   "cell_type": "markdown",
   "metadata": {},
   "source": [
    "# Building an Image Classifier"
   ]
  },
  {
   "cell_type": "markdown",
   "metadata": {},
   "source": [
    "First let's import TensorFlow and Keras."
   ]
  },
  {
   "cell_type": "code",
   "execution_count": 9,
   "metadata": {},
   "outputs": [],
   "source": [
    "import tensorflow as tf\n",
    "from tensorflow import keras"
   ]
  },
  {
   "cell_type": "code",
   "execution_count": 10,
   "metadata": {},
   "outputs": [],
   "source": [
    "tf.__version__"
   ]
  },
  {
   "cell_type": "code",
   "execution_count": 11,
   "metadata": {},
   "outputs": [],
   "source": [
    "keras.__version__"
   ]
  },
  {
   "cell_type": "markdown",
   "metadata": {},
   "source": [
    "Let's start by loading the fashion MNIST dataset. Keras has a number of functions to load popular datasets in `keras.datasets`. The dataset is already split for you between a training set and a test set, but it can be useful to split the training set further to have a validation set:"
   ]
  },
  {
   "cell_type": "code",
   "execution_count": 12,
   "metadata": {},
   "outputs": [],
   "source": [
    "fashion_mnist = keras.datasets.fashion_mnist\n",
    "(X_train_full, y_train_full), (X_test, y_test) = fashion_mnist.load_data()"
   ]
  },
  {
   "cell_type": "markdown",
   "metadata": {},
   "source": [
    "The training set contains 60,000 grayscale images, each 28x28 pixels:"
   ]
  },
  {
   "cell_type": "code",
   "execution_count": 13,
   "metadata": {},
   "outputs": [],
   "source": [
    "X_train_full.shape"
   ]
  },
  {
   "cell_type": "markdown",
   "metadata": {},
   "source": [
    "Each pixel intensity is represented as a byte (0 to 255):"
   ]
  },
  {
   "cell_type": "code",
   "execution_count": 14,
   "metadata": {},
   "outputs": [],
   "source": [
    "X_train_full.dtype"
   ]
  },
  {
   "cell_type": "markdown",
   "metadata": {},
   "source": [
    "Let's split the full training set into a validation set and a (smaller) training set. We also scale the pixel intensities down to the 0-1 range and convert them to floats, by dividing by 255."
   ]
  },
  {
   "cell_type": "code",
   "execution_count": 15,
   "metadata": {},
   "outputs": [],
   "source": [
    "X_valid, X_train = X_train_full[:5000] / 255., X_train_full[5000:] / 255.\n",
    "y_valid, y_train = y_train_full[:5000], y_train_full[5000:]\n",
    "X_test = X_test / 255."
   ]
  },
  {
   "cell_type": "markdown",
   "metadata": {},
   "source": [
    "You can plot an image using Matplotlib's `imshow()` function, with a `'binary'`\n",
    " color map:"
   ]
  },
  {
   "cell_type": "code",
   "execution_count": 16,
   "metadata": {},
   "outputs": [],
   "source": [
    "plt.imshow(X_train[0], cmap=\"binary\")\n",
    "plt.axis('off')\n",
    "plt.show()"
   ]
  },
  {
   "cell_type": "markdown",
   "metadata": {},
   "source": [
    "The labels are the class IDs (represented as uint8), from 0 to 9:"
   ]
  },
  {
   "cell_type": "code",
   "execution_count": 17,
   "metadata": {},
   "outputs": [],
   "source": [
    "y_train"
   ]
  },
  {
   "cell_type": "markdown",
   "metadata": {},
   "source": [
    "Here are the corresponding class names:"
   ]
  },
  {
   "cell_type": "code",
   "execution_count": 18,
   "metadata": {},
   "outputs": [],
   "source": [
    "class_names = [\"T-shirt/top\", \"Trouser\", \"Pullover\", \"Dress\", \"Coat\",\n",
    "               \"Sandal\", \"Shirt\", \"Sneaker\", \"Bag\", \"Ankle boot\"]"
   ]
  },
  {
   "cell_type": "markdown",
   "metadata": {},
   "source": [
    "So the first image in the training set is a coat:"
   ]
  },
  {
   "cell_type": "code",
   "execution_count": 19,
   "metadata": {},
   "outputs": [],
   "source": [
    "class_names[y_train[0]]"
   ]
  },
  {
   "cell_type": "markdown",
   "metadata": {},
   "source": [
    "The validation set contains 5,000 images, and the test set contains 10,000 images:"
   ]
  },
  {
   "cell_type": "code",
   "execution_count": 20,
   "metadata": {},
   "outputs": [],
   "source": [
    "X_valid.shape"
   ]
  },
  {
   "cell_type": "code",
   "execution_count": 21,
   "metadata": {},
   "outputs": [],
   "source": [
    "X_test.shape"
   ]
  },
  {
   "cell_type": "markdown",
   "metadata": {},
   "source": [
    "Let's take a look at a sample of the images in the dataset:"
   ]
  },
  {
   "cell_type": "code",
   "execution_count": 22,
   "metadata": {},
   "outputs": [],
   "source": [
    "n_rows = 4\n",
    "n_cols = 10\n",
    "plt.figure(figsize=(n_cols * 1.2, n_rows * 1.2))\n",
    "for row in range(n_rows):\n",
    "    for col in range(n_cols):\n",
    "        index = n_cols * row + col\n",
    "        plt.subplot(n_rows, n_cols, index + 1)\n",
    "        plt.imshow(X_train[index], cmap=\"binary\", interpolation=\"nearest\")\n",
    "        plt.axis('off')\n",
    "        plt.title(class_names[y_train[index]], fontsize=12)\n",
    "plt.subplots_adjust(wspace=0.2, hspace=0.5)\n",
    "save_fig('fashion_mnist_plot', tight_layout=False)\n",
    "plt.show()"
   ]
  },
  {
   "cell_type": "code",
   "execution_count": 23,
   "metadata": {},
   "outputs": [],
   "source": [
    "model = keras.models.Sequential()\n",
    "model.add(keras.layers.Flatten(input_shape=[28, 28]))\n",
    "model.add(keras.layers.Dense(300, activation=\"relu\"))\n",
    "model.add(keras.layers.Dense(100, activation=\"relu\"))\n",
    "model.add(keras.layers.Dense(10, activation=\"softmax\"))"
   ]
  },
  {
   "cell_type": "code",
   "execution_count": 24,
   "metadata": {},
   "outputs": [],
   "source": [
    "keras.backend.clear_session()\n",
    "np.random.seed(42)\n",
    "tf.random.set_seed(42)"
   ]
  },
  {
   "cell_type": "code",
   "execution_count": 25,
   "metadata": {},
   "outputs": [],
   "source": [
    "model = keras.models.Sequential([\n",
    "    keras.layers.Flatten(input_shape=[28, 28]),\n",
    "    keras.layers.Dense(300, activation=\"relu\"),\n",
    "    keras.layers.Dense(100, activation=\"relu\"),\n",
    "    keras.layers.Dense(10, activation=\"softmax\")\n",
    "])"
   ]
  },
  {
   "cell_type": "code",
   "execution_count": 26,
   "metadata": {},
   "outputs": [],
   "source": [
    "model.layers"
   ]
  },
  {
   "cell_type": "code",
   "execution_count": 27,
   "metadata": {},
   "outputs": [],
   "source": [
    "model.summary()"
   ]
  },
  {
   "cell_type": "code",
   "execution_count": 28,
   "metadata": {},
   "outputs": [],
   "source": [
    "keras.utils.plot_model(model, \"my_fashion_mnist_model.png\", show_shapes=True)"
   ]
  },
  {
   "cell_type": "code",
   "execution_count": 29,
   "metadata": {},
   "outputs": [],
   "source": [
    "hidden1 = model.layers[1]\n",
    "hidden1.name"
   ]
  },
  {
   "cell_type": "code",
   "execution_count": 30,
   "metadata": {},
   "outputs": [],
   "source": [
    "model.get_layer(hidden1.name) is hidden1"
   ]
  },
  {
   "cell_type": "code",
   "execution_count": 31,
   "metadata": {},
   "outputs": [],
   "source": [
    "weights, biases = hidden1.get_weights()"
   ]
  },
  {
   "cell_type": "code",
   "execution_count": 32,
   "metadata": {},
   "outputs": [],
   "source": [
    "weights"
   ]
  },
  {
   "cell_type": "code",
   "execution_count": 33,
   "metadata": {},
   "outputs": [],
   "source": [
    "weights.shape"
   ]
  },
  {
   "cell_type": "code",
   "execution_count": 34,
   "metadata": {},
   "outputs": [],
   "source": [
    "biases"
   ]
  },
  {
   "cell_type": "code",
   "execution_count": 35,
   "metadata": {},
   "outputs": [],
   "source": [
    "biases.shape"
   ]
  },
  {
   "cell_type": "code",
   "execution_count": 36,
   "metadata": {},
   "outputs": [],
   "source": [
    "model.compile(loss=\"sparse_categorical_crossentropy\",\n",
    "              optimizer=\"sgd\",\n",
    "              metrics=[\"accuracy\"])"
   ]
  },
  {
   "cell_type": "markdown",
   "metadata": {},
   "source": [
    "This is equivalent to:"
   ]
  },
  {
   "cell_type": "markdown",
   "metadata": {},
   "source": [
    "```python\n",
    "model.compile(loss=keras.losses.sparse_categorical_crossentropy,\n",
    "              optimizer=keras.optimizers.SGD(),\n",
    "              metrics=[keras.metrics.sparse_categorical_accuracy])\n",
    "```"
   ]
  },
  {
   "cell_type": "code",
   "execution_count": 37,
   "metadata": {},
   "outputs": [],
   "source": [
    "history = model.fit(X_train, y_train, epochs=30,\n",
    "                    validation_data=(X_valid, y_valid))"
   ]
  },
  {
   "cell_type": "code",
   "execution_count": 38,
   "metadata": {},
   "outputs": [],
   "source": [
    "history.params"
   ]
  },
  {
   "cell_type": "code",
   "execution_count": 39,
   "metadata": {},
   "outputs": [],
   "source": [
    "print(history.epoch)"
   ]
  },
  {
   "cell_type": "code",
   "execution_count": 40,
   "metadata": {},
   "outputs": [],
   "source": [
    "history.history.keys()"
   ]
  },
  {
   "cell_type": "code",
   "execution_count": 41,
   "metadata": {},
   "outputs": [],
   "source": [
    "import pandas as pd\n",
    "\n",
    "pd.DataFrame(history.history).plot(figsize=(8, 5))\n",
    "plt.grid(True)\n",
    "plt.gca().set_ylim(0, 1)\n",
    "save_fig(\"keras_learning_curves_plot\")\n",
    "plt.show()"
   ]
  },
  {
   "cell_type": "code",
   "execution_count": 42,
   "metadata": {},
   "outputs": [],
   "source": [
    "model.evaluate(X_test, y_test)"
   ]
  },
  {
   "cell_type": "code",
   "execution_count": 43,
   "metadata": {},
   "outputs": [],
   "source": [
    "X_new = X_test[:3]\n",
    "y_proba = model.predict(X_new)\n",
    "y_proba.round(2)"
   ]
  },
  {
   "cell_type": "markdown",
   "metadata": {},
   "source": [
    "**Warning**: `model.predict_classes(X_new)` is deprecated. It is replaced with `np.argmax(model.predict(X_new), axis=-1)`."
   ]
  },
  {
   "cell_type": "code",
   "execution_count": 44,
   "metadata": {},
   "outputs": [],
   "source": [
<<<<<<< HEAD
=======
    "#y_pred = model.predict_classes(X_new) # deprecated\n",
>>>>>>> d4693885
    "y_pred = np.argmax(model.predict(X_new), axis=-1)\n",
    "y_pred"
   ]
  },
  {
   "cell_type": "code",
   "execution_count": 45,
   "metadata": {},
   "outputs": [],
   "source": [
    "np.array(class_names)[y_pred]"
   ]
  },
  {
   "cell_type": "code",
   "execution_count": 46,
   "metadata": {},
   "outputs": [],
   "source": [
    "y_new = y_test[:3]\n",
    "y_new"
   ]
  },
  {
   "cell_type": "code",
   "execution_count": 47,
   "metadata": {},
   "outputs": [],
   "source": [
    "plt.figure(figsize=(7.2, 2.4))\n",
    "for index, image in enumerate(X_new):\n",
    "    plt.subplot(1, 3, index + 1)\n",
    "    plt.imshow(image, cmap=\"binary\", interpolation=\"nearest\")\n",
    "    plt.axis('off')\n",
    "    plt.title(class_names[y_test[index]], fontsize=12)\n",
    "plt.subplots_adjust(wspace=0.2, hspace=0.5)\n",
    "save_fig('fashion_mnist_images_plot', tight_layout=False)\n",
    "plt.show()"
   ]
  },
  {
   "cell_type": "markdown",
   "metadata": {},
   "source": [
    "# Regression MLP"
   ]
  },
  {
   "cell_type": "markdown",
   "metadata": {},
   "source": [
    "Let's load, split and scale the California housing dataset (the original one, not the modified one as in chapter 2):"
   ]
  },
  {
   "cell_type": "code",
   "execution_count": 48,
   "metadata": {},
   "outputs": [],
   "source": [
    "from sklearn.datasets import fetch_california_housing\n",
    "from sklearn.model_selection import train_test_split\n",
    "from sklearn.preprocessing import StandardScaler\n",
    "\n",
    "housing = fetch_california_housing()\n",
    "\n",
    "X_train_full, X_test, y_train_full, y_test = train_test_split(housing.data, housing.target, random_state=42)\n",
    "X_train, X_valid, y_train, y_valid = train_test_split(X_train_full, y_train_full, random_state=42)\n",
    "\n",
    "scaler = StandardScaler()\n",
    "X_train = scaler.fit_transform(X_train)\n",
    "X_valid = scaler.transform(X_valid)\n",
    "X_test = scaler.transform(X_test)"
   ]
  },
  {
   "cell_type": "code",
   "execution_count": 49,
   "metadata": {},
   "outputs": [],
   "source": [
    "np.random.seed(42)\n",
    "tf.random.set_seed(42)"
   ]
  },
  {
   "cell_type": "code",
   "execution_count": 50,
   "metadata": {},
   "outputs": [],
   "source": [
    "model = keras.models.Sequential([\n",
    "    keras.layers.Dense(30, activation=\"relu\", input_shape=X_train.shape[1:]),\n",
    "    keras.layers.Dense(1)\n",
    "])\n",
    "model.compile(loss=\"mean_squared_error\", optimizer=keras.optimizers.SGD(lr=1e-3))\n",
    "history = model.fit(X_train, y_train, epochs=20, validation_data=(X_valid, y_valid))\n",
    "mse_test = model.evaluate(X_test, y_test)\n",
    "X_new = X_test[:3]\n",
    "y_pred = model.predict(X_new)"
   ]
  },
  {
   "cell_type": "code",
   "execution_count": 51,
   "metadata": {},
   "outputs": [],
   "source": [
    "plt.plot(pd.DataFrame(history.history))\n",
    "plt.grid(True)\n",
    "plt.gca().set_ylim(0, 1)\n",
    "plt.show()"
   ]
  },
  {
   "cell_type": "code",
   "execution_count": 52,
   "metadata": {},
   "outputs": [],
   "source": [
    "y_pred"
   ]
  },
  {
   "cell_type": "markdown",
   "metadata": {},
   "source": [
    "# Functional API"
   ]
  },
  {
   "cell_type": "markdown",
   "metadata": {},
   "source": [
    "Not all neural network models are simply sequential. Some may have complex topologies. Some may have multiple inputs and/or multiple outputs. For example, a Wide & Deep neural network (see [paper](https://ai.google/research/pubs/pub45413)) connects all or part of the inputs directly to the output layer."
   ]
  },
  {
   "cell_type": "code",
   "execution_count": 53,
   "metadata": {},
   "outputs": [],
   "source": [
    "np.random.seed(42)\n",
    "tf.random.set_seed(42)"
   ]
  },
  {
   "cell_type": "code",
   "execution_count": 54,
   "metadata": {},
   "outputs": [],
   "source": [
    "input_ = keras.layers.Input(shape=X_train.shape[1:])\n",
    "hidden1 = keras.layers.Dense(30, activation=\"relu\")(input_)\n",
    "hidden2 = keras.layers.Dense(30, activation=\"relu\")(hidden1)\n",
    "concat = keras.layers.concatenate([input_, hidden2])\n",
    "output = keras.layers.Dense(1)(concat)\n",
    "model = keras.models.Model(inputs=[input_], outputs=[output])"
   ]
  },
  {
   "cell_type": "code",
   "execution_count": 55,
   "metadata": {},
   "outputs": [],
   "source": [
    "model.summary()"
   ]
  },
  {
   "cell_type": "code",
   "execution_count": 56,
   "metadata": {},
   "outputs": [],
   "source": [
    "model.compile(loss=\"mean_squared_error\", optimizer=keras.optimizers.SGD(lr=1e-3))\n",
    "history = model.fit(X_train, y_train, epochs=20,\n",
    "                    validation_data=(X_valid, y_valid))\n",
    "mse_test = model.evaluate(X_test, y_test)\n",
    "y_pred = model.predict(X_new)"
   ]
  },
  {
   "cell_type": "markdown",
   "metadata": {},
   "source": [
    "What if you want to send different subsets of input features through the wide or deep paths? We will send 5 features (features 0 to 4), and 6 through the deep path (features 2 to 7). Note that 3 features will go through both (features 2, 3 and 4)."
   ]
  },
  {
   "cell_type": "code",
   "execution_count": 57,
   "metadata": {},
   "outputs": [],
   "source": [
    "np.random.seed(42)\n",
    "tf.random.set_seed(42)"
   ]
  },
  {
   "cell_type": "code",
   "execution_count": 58,
   "metadata": {},
   "outputs": [],
   "source": [
    "input_A = keras.layers.Input(shape=[5], name=\"wide_input\")\n",
    "input_B = keras.layers.Input(shape=[6], name=\"deep_input\")\n",
    "hidden1 = keras.layers.Dense(30, activation=\"relu\")(input_B)\n",
    "hidden2 = keras.layers.Dense(30, activation=\"relu\")(hidden1)\n",
    "concat = keras.layers.concatenate([input_A, hidden2])\n",
    "output = keras.layers.Dense(1, name=\"output\")(concat)\n",
    "model = keras.models.Model(inputs=[input_A, input_B], outputs=[output])"
   ]
  },
  {
   "cell_type": "code",
   "execution_count": 59,
   "metadata": {},
   "outputs": [],
   "source": [
    "model.compile(loss=\"mse\", optimizer=keras.optimizers.SGD(lr=1e-3))\n",
    "\n",
    "X_train_A, X_train_B = X_train[:, :5], X_train[:, 2:]\n",
    "X_valid_A, X_valid_B = X_valid[:, :5], X_valid[:, 2:]\n",
    "X_test_A, X_test_B = X_test[:, :5], X_test[:, 2:]\n",
    "X_new_A, X_new_B = X_test_A[:3], X_test_B[:3]\n",
    "\n",
    "history = model.fit((X_train_A, X_train_B), y_train, epochs=20,\n",
    "                    validation_data=((X_valid_A, X_valid_B), y_valid))\n",
    "mse_test = model.evaluate((X_test_A, X_test_B), y_test)\n",
    "y_pred = model.predict((X_new_A, X_new_B))"
   ]
  },
  {
   "cell_type": "markdown",
   "metadata": {},
   "source": [
    "Adding an auxiliary output for regularization:"
   ]
  },
  {
   "cell_type": "code",
   "execution_count": 60,
   "metadata": {},
   "outputs": [],
   "source": [
    "np.random.seed(42)\n",
    "tf.random.set_seed(42)"
   ]
  },
  {
   "cell_type": "code",
   "execution_count": 61,
   "metadata": {},
   "outputs": [],
   "source": [
    "input_A = keras.layers.Input(shape=[5], name=\"wide_input\")\n",
    "input_B = keras.layers.Input(shape=[6], name=\"deep_input\")\n",
    "hidden1 = keras.layers.Dense(30, activation=\"relu\")(input_B)\n",
    "hidden2 = keras.layers.Dense(30, activation=\"relu\")(hidden1)\n",
    "concat = keras.layers.concatenate([input_A, hidden2])\n",
    "output = keras.layers.Dense(1, name=\"main_output\")(concat)\n",
    "aux_output = keras.layers.Dense(1, name=\"aux_output\")(hidden2)\n",
    "model = keras.models.Model(inputs=[input_A, input_B],\n",
    "                           outputs=[output, aux_output])"
   ]
  },
  {
   "cell_type": "code",
   "execution_count": 62,
   "metadata": {},
   "outputs": [],
   "source": [
    "model.compile(loss=[\"mse\", \"mse\"], loss_weights=[0.9, 0.1], optimizer=keras.optimizers.SGD(lr=1e-3))"
   ]
  },
  {
   "cell_type": "code",
   "execution_count": 63,
   "metadata": {},
   "outputs": [],
   "source": [
    "history = model.fit([X_train_A, X_train_B], [y_train, y_train], epochs=20,\n",
    "                    validation_data=([X_valid_A, X_valid_B], [y_valid, y_valid]))"
   ]
  },
  {
   "cell_type": "code",
   "execution_count": 64,
   "metadata": {},
   "outputs": [],
   "source": [
    "total_loss, main_loss, aux_loss = model.evaluate(\n",
    "    [X_test_A, X_test_B], [y_test, y_test])\n",
    "y_pred_main, y_pred_aux = model.predict([X_new_A, X_new_B])"
   ]
  },
  {
   "cell_type": "markdown",
   "metadata": {},
   "source": [
    "# The subclassing API"
   ]
  },
  {
   "cell_type": "code",
   "execution_count": 65,
   "metadata": {},
   "outputs": [],
   "source": [
    "class WideAndDeepModel(keras.models.Model):\n",
    "    def __init__(self, units=30, activation=\"relu\", **kwargs):\n",
    "        super().__init__(**kwargs)\n",
    "        self.hidden1 = keras.layers.Dense(units, activation=activation)\n",
    "        self.hidden2 = keras.layers.Dense(units, activation=activation)\n",
    "        self.main_output = keras.layers.Dense(1)\n",
    "        self.aux_output = keras.layers.Dense(1)\n",
    "        \n",
    "    def call(self, inputs):\n",
    "        input_A, input_B = inputs\n",
    "        hidden1 = self.hidden1(input_B)\n",
    "        hidden2 = self.hidden2(hidden1)\n",
    "        concat = keras.layers.concatenate([input_A, hidden2])\n",
    "        main_output = self.main_output(concat)\n",
    "        aux_output = self.aux_output(hidden2)\n",
    "        return main_output, aux_output\n",
    "\n",
    "model = WideAndDeepModel(30, activation=\"relu\")"
   ]
  },
  {
   "cell_type": "code",
   "execution_count": 66,
   "metadata": {},
   "outputs": [],
   "source": [
    "model.compile(loss=\"mse\", loss_weights=[0.9, 0.1], optimizer=keras.optimizers.SGD(lr=1e-3))\n",
    "history = model.fit((X_train_A, X_train_B), (y_train, y_train), epochs=10,\n",
    "                    validation_data=((X_valid_A, X_valid_B), (y_valid, y_valid)))\n",
    "total_loss, main_loss, aux_loss = model.evaluate((X_test_A, X_test_B), (y_test, y_test))\n",
    "y_pred_main, y_pred_aux = model.predict((X_new_A, X_new_B))"
   ]
  },
  {
   "cell_type": "markdown",
   "metadata": {},
   "source": [
    "# Saving and Restoring"
   ]
  },
  {
   "cell_type": "code",
   "execution_count": 68,
   "metadata": {},
   "outputs": [],
   "source": [
    "np.random.seed(42)\n",
    "tf.random.set_seed(42)"
   ]
  },
  {
   "cell_type": "code",
   "execution_count": 69,
   "metadata": {},
   "outputs": [],
   "source": [
    "model = keras.models.Sequential([\n",
    "    keras.layers.Dense(30, activation=\"relu\", input_shape=[8]),\n",
    "    keras.layers.Dense(30, activation=\"relu\"),\n",
    "    keras.layers.Dense(1)\n",
    "])    "
   ]
  },
  {
   "cell_type": "code",
   "execution_count": 70,
   "metadata": {},
   "outputs": [],
   "source": [
    "model.compile(loss=\"mse\", optimizer=keras.optimizers.SGD(lr=1e-3))\n",
    "history = model.fit(X_train, y_train, epochs=10, validation_data=(X_valid, y_valid))\n",
    "mse_test = model.evaluate(X_test, y_test)"
   ]
  },
  {
   "cell_type": "code",
   "execution_count": 71,
   "metadata": {},
   "outputs": [],
   "source": [
    "model.save(\"my_keras_model.h5\")"
   ]
  },
  {
   "cell_type": "code",
   "execution_count": 72,
   "metadata": {},
   "outputs": [],
   "source": [
    "model = keras.models.load_model(\"my_keras_model.h5\")"
   ]
  },
  {
   "cell_type": "code",
   "execution_count": 73,
   "metadata": {},
   "outputs": [],
   "source": [
    "model.predict(X_new)"
   ]
  },
  {
   "cell_type": "code",
   "execution_count": 74,
   "metadata": {},
   "outputs": [],
   "source": [
    "model.save_weights(\"my_keras_weights.ckpt\")"
   ]
  },
  {
   "cell_type": "code",
   "execution_count": 75,
   "metadata": {},
   "outputs": [],
   "source": [
    "model.load_weights(\"my_keras_weights.ckpt\")"
   ]
  },
  {
   "cell_type": "markdown",
   "metadata": {},
   "source": [
    "# Using Callbacks during Training"
   ]
  },
  {
   "cell_type": "code",
   "execution_count": 76,
   "metadata": {},
   "outputs": [],
   "source": [
    "keras.backend.clear_session()\n",
    "np.random.seed(42)\n",
    "tf.random.set_seed(42)"
   ]
  },
  {
   "cell_type": "code",
   "execution_count": 77,
   "metadata": {},
   "outputs": [],
   "source": [
    "model = keras.models.Sequential([\n",
    "    keras.layers.Dense(30, activation=\"relu\", input_shape=[8]),\n",
    "    keras.layers.Dense(30, activation=\"relu\"),\n",
    "    keras.layers.Dense(1)\n",
    "])    "
   ]
  },
  {
   "cell_type": "code",
   "execution_count": 78,
   "metadata": {},
   "outputs": [],
   "source": [
    "model.compile(loss=\"mse\", optimizer=keras.optimizers.SGD(lr=1e-3))\n",
    "checkpoint_cb = keras.callbacks.ModelCheckpoint(\"my_keras_model.h5\", save_best_only=True)\n",
    "history = model.fit(X_train, y_train, epochs=10,\n",
    "                    validation_data=(X_valid, y_valid),\n",
    "                    callbacks=[checkpoint_cb])\n",
    "model = keras.models.load_model(\"my_keras_model.h5\") # rollback to best model\n",
    "mse_test = model.evaluate(X_test, y_test)"
   ]
  },
  {
   "cell_type": "code",
   "execution_count": 79,
   "metadata": {},
   "outputs": [],
   "source": [
    "model.compile(loss=\"mse\", optimizer=keras.optimizers.SGD(lr=1e-3))\n",
    "early_stopping_cb = keras.callbacks.EarlyStopping(patience=10,\n",
    "                                                  restore_best_weights=True)\n",
    "history = model.fit(X_train, y_train, epochs=100,\n",
    "                    validation_data=(X_valid, y_valid),\n",
    "                    callbacks=[checkpoint_cb, early_stopping_cb])\n",
    "mse_test = model.evaluate(X_test, y_test)"
   ]
  },
  {
   "cell_type": "code",
   "execution_count": 80,
   "metadata": {},
   "outputs": [],
   "source": [
    "class PrintValTrainRatioCallback(keras.callbacks.Callback):\n",
    "    def on_epoch_end(self, epoch, logs):\n",
    "        print(\"\\nval/train: {:.2f}\".format(logs[\"val_loss\"] / logs[\"loss\"]))"
   ]
  },
  {
   "cell_type": "code",
   "execution_count": 81,
   "metadata": {},
   "outputs": [],
   "source": [
    "val_train_ratio_cb = PrintValTrainRatioCallback()\n",
    "history = model.fit(X_train, y_train, epochs=1,\n",
    "                    validation_data=(X_valid, y_valid),\n",
    "                    callbacks=[val_train_ratio_cb])"
   ]
  },
  {
   "cell_type": "markdown",
   "metadata": {},
   "source": [
    "# TensorBoard"
   ]
  },
  {
   "cell_type": "code",
   "execution_count": 82,
   "metadata": {},
   "outputs": [],
   "source": [
    "root_logdir = os.path.join(os.curdir, \"my_logs\")"
   ]
  },
  {
   "cell_type": "code",
   "execution_count": 83,
   "metadata": {},
   "outputs": [],
   "source": [
    "def get_run_logdir():\n",
    "    import time\n",
    "    run_id = time.strftime(\"run_%Y_%m_%d-%H_%M_%S\")\n",
    "    return os.path.join(root_logdir, run_id)\n",
    "\n",
    "run_logdir = get_run_logdir()\n",
    "run_logdir"
   ]
  },
  {
   "cell_type": "code",
   "execution_count": 84,
   "metadata": {},
   "outputs": [],
   "source": [
    "keras.backend.clear_session()\n",
    "np.random.seed(42)\n",
    "tf.random.set_seed(42)"
   ]
  },
  {
   "cell_type": "code",
   "execution_count": 85,
   "metadata": {},
   "outputs": [],
   "source": [
    "model = keras.models.Sequential([\n",
    "    keras.layers.Dense(30, activation=\"relu\", input_shape=[8]),\n",
    "    keras.layers.Dense(30, activation=\"relu\"),\n",
    "    keras.layers.Dense(1)\n",
    "])    \n",
    "model.compile(loss=\"mse\", optimizer=keras.optimizers.SGD(lr=1e-3))"
   ]
  },
  {
   "cell_type": "code",
   "execution_count": 86,
   "metadata": {},
   "outputs": [],
   "source": [
    "tensorboard_cb = keras.callbacks.TensorBoard(run_logdir)\n",
    "history = model.fit(X_train, y_train, epochs=30,\n",
    "                    validation_data=(X_valid, y_valid),\n",
    "                    callbacks=[checkpoint_cb, tensorboard_cb])"
   ]
  },
  {
   "cell_type": "markdown",
   "metadata": {},
   "source": [
    "To start the TensorBoard server, one option is to open a terminal, if needed activate the virtualenv where you installed TensorBoard, go to this notebook's directory, then type:\n",
    "\n",
    "```bash\n",
    "$ tensorboard --logdir=./my_logs --port=6006\n",
    "```\n",
    "\n",
    "You can then open your web browser to [localhost:6006](http://localhost:6006) and use TensorBoard. Once you are done, press Ctrl-C in the terminal window, this will shutdown the TensorBoard server.\n",
    "\n",
    "Alternatively, you can load TensorBoard's Jupyter extension and run it like this:"
   ]
  },
  {
   "cell_type": "code",
   "execution_count": 87,
   "metadata": {},
   "outputs": [],
   "source": [
    "%load_ext tensorboard\n",
    "%tensorboard --logdir=./my_logs --port=6006"
   ]
  },
  {
   "cell_type": "code",
   "execution_count": 88,
   "metadata": {},
   "outputs": [],
   "source": [
    "run_logdir2 = get_run_logdir()\n",
    "run_logdir2"
   ]
  },
  {
   "cell_type": "code",
   "execution_count": 89,
   "metadata": {},
   "outputs": [],
   "source": [
    "keras.backend.clear_session()\n",
    "np.random.seed(42)\n",
    "tf.random.set_seed(42)"
   ]
  },
  {
   "cell_type": "code",
   "execution_count": 90,
   "metadata": {},
   "outputs": [],
   "source": [
    "model = keras.models.Sequential([\n",
    "    keras.layers.Dense(30, activation=\"relu\", input_shape=[8]),\n",
    "    keras.layers.Dense(30, activation=\"relu\"),\n",
    "    keras.layers.Dense(1)\n",
    "])    \n",
    "model.compile(loss=\"mse\", optimizer=keras.optimizers.SGD(lr=0.05))"
   ]
  },
  {
   "cell_type": "code",
   "execution_count": 91,
   "metadata": {},
   "outputs": [],
   "source": [
    "tensorboard_cb = keras.callbacks.TensorBoard(run_logdir2)\n",
    "history = model.fit(X_train, y_train, epochs=30,\n",
    "                    validation_data=(X_valid, y_valid),\n",
    "                    callbacks=[checkpoint_cb, tensorboard_cb])"
   ]
  },
  {
   "cell_type": "markdown",
   "metadata": {},
   "source": [
    "Notice how TensorBoard now sees two runs, and you can compare the learning curves."
   ]
  },
  {
   "cell_type": "markdown",
   "metadata": {},
   "source": [
    "Check out the other available logging options:"
   ]
  },
  {
   "cell_type": "code",
   "execution_count": 92,
   "metadata": {},
   "outputs": [],
   "source": [
    "help(keras.callbacks.TensorBoard.__init__)"
   ]
  },
  {
   "cell_type": "markdown",
   "metadata": {},
   "source": [
    "# Hyperparameter Tuning"
   ]
  },
  {
   "cell_type": "code",
   "execution_count": 93,
   "metadata": {},
   "outputs": [],
   "source": [
    "keras.backend.clear_session()\n",
    "np.random.seed(42)\n",
    "tf.random.set_seed(42)"
   ]
  },
  {
   "cell_type": "code",
   "execution_count": 94,
   "metadata": {},
   "outputs": [],
   "source": [
    "def build_model(n_hidden=1, n_neurons=30, learning_rate=3e-3, input_shape=[8]):\n",
    "    model = keras.models.Sequential()\n",
    "    model.add(keras.layers.InputLayer(input_shape=input_shape))\n",
    "    for layer in range(n_hidden):\n",
    "        model.add(keras.layers.Dense(n_neurons, activation=\"relu\"))\n",
    "    model.add(keras.layers.Dense(1))\n",
    "    optimizer = keras.optimizers.SGD(lr=learning_rate)\n",
    "    model.compile(loss=\"mse\", optimizer=optimizer)\n",
    "    return model"
   ]
  },
  {
   "cell_type": "code",
   "execution_count": 95,
   "metadata": {},
   "outputs": [],
   "source": [
    "keras_reg = keras.wrappers.scikit_learn.KerasRegressor(build_model)"
   ]
  },
  {
   "cell_type": "code",
   "execution_count": 96,
   "metadata": {},
   "outputs": [],
   "source": [
    "keras_reg.fit(X_train, y_train, epochs=100,\n",
    "              validation_data=(X_valid, y_valid),\n",
    "              callbacks=[keras.callbacks.EarlyStopping(patience=10)])"
   ]
  },
  {
   "cell_type": "code",
   "execution_count": 97,
   "metadata": {},
   "outputs": [],
   "source": [
    "mse_test = keras_reg.score(X_test, y_test)"
   ]
  },
  {
   "cell_type": "code",
   "execution_count": 98,
   "metadata": {},
   "outputs": [],
   "source": [
    "y_pred = keras_reg.predict(X_new)"
   ]
  },
  {
   "cell_type": "code",
   "execution_count": 99,
   "metadata": {},
   "outputs": [],
   "source": [
    "np.random.seed(42)\n",
    "tf.random.set_seed(42)"
   ]
  },
  {
   "cell_type": "markdown",
   "metadata": {},
   "source": [
    "**Warning**: the following cell crashes at the end of training. This seems to be caused by [Keras issue #13586](https://github.com/keras-team/keras/issues/13586), which was triggered by a recent change in Scikit-Learn. [Pull Request #13598](https://github.com/keras-team/keras/pull/13598) seems to fix the issue, so this problem should be resolved soon. In the meantime, I've added `.tolist()` and `.rvs(1000).tolist()` as workarounds."
   ]
  },
  {
   "cell_type": "code",
   "execution_count": 100,
   "metadata": {},
   "outputs": [],
   "source": [
    "from scipy.stats import reciprocal\n",
    "from sklearn.model_selection import RandomizedSearchCV\n",
    "\n",
    "param_distribs = {\n",
    "    \"n_hidden\": [0, 1, 2, 3],\n",
    "    \"n_neurons\": np.arange(1, 100)               .tolist(),\n",
    "    \"learning_rate\": reciprocal(3e-4, 3e-2)      .rvs(1000).tolist(),\n",
    "}\n",
    "\n",
    "rnd_search_cv = RandomizedSearchCV(keras_reg, param_distribs, n_iter=10, cv=3, verbose=2)\n",
    "rnd_search_cv.fit(X_train, y_train, epochs=100,\n",
    "                  validation_data=(X_valid, y_valid),\n",
    "                  callbacks=[keras.callbacks.EarlyStopping(patience=10)])"
   ]
  },
  {
   "cell_type": "code",
   "execution_count": 101,
   "metadata": {},
   "outputs": [],
   "source": [
    "rnd_search_cv.best_params_"
   ]
  },
  {
   "cell_type": "code",
   "execution_count": 102,
   "metadata": {},
   "outputs": [],
   "source": [
    "rnd_search_cv.best_score_"
   ]
  },
  {
   "cell_type": "code",
   "execution_count": 103,
   "metadata": {},
   "outputs": [],
   "source": [
    "rnd_search_cv.best_estimator_"
   ]
  },
  {
   "cell_type": "code",
   "execution_count": 104,
   "metadata": {},
   "outputs": [],
   "source": [
    "rnd_search_cv.score(X_test, y_test)"
   ]
  },
  {
   "cell_type": "code",
   "execution_count": 105,
   "metadata": {},
   "outputs": [],
   "source": [
    "model = rnd_search_cv.best_estimator_.model\n",
    "model"
   ]
  },
  {
   "cell_type": "code",
   "execution_count": 106,
   "metadata": {
    "scrolled": true
   },
   "outputs": [],
   "source": [
    "model.evaluate(X_test, y_test)"
   ]
  },
  {
   "cell_type": "markdown",
   "metadata": {},
   "source": [
    "# Exercise solutions"
   ]
  },
  {
   "cell_type": "markdown",
   "metadata": {},
   "source": [
    "## 1. to 9."
   ]
  },
  {
   "cell_type": "markdown",
   "metadata": {},
   "source": [
    "See appendix A."
   ]
  },
  {
   "cell_type": "markdown",
   "metadata": {},
   "source": [
    "## 10."
   ]
  },
  {
   "cell_type": "markdown",
   "metadata": {},
   "source": [
    "*Exercise: Train a deep MLP on the MNIST dataset (you can load it using `keras.datasets.mnist.load_data()`. See if you can get over 98% precision. Try searching for the optimal learning rate by using the approach presented in this chapter (i.e., by growing the learning rate exponentially, plotting the loss, and finding the point where the loss shoots up). Try adding all the bells and whistles—save checkpoints, use early stopping, and plot learning curves using TensorBoard.*"
   ]
  },
  {
   "cell_type": "markdown",
   "metadata": {},
   "source": [
    "Let's load the dataset:"
   ]
  },
  {
   "cell_type": "code",
   "execution_count": 107,
   "metadata": {},
   "outputs": [],
   "source": [
    "(X_train_full, y_train_full), (X_test, y_test) = keras.datasets.mnist.load_data()"
   ]
  },
  {
   "cell_type": "markdown",
   "metadata": {},
   "source": [
    "Just like for the Fashion MNIST dataset, the MNIST training set contains 60,000 grayscale images, each 28x28 pixels:"
   ]
  },
  {
   "cell_type": "code",
   "execution_count": 108,
   "metadata": {},
   "outputs": [],
   "source": [
    "X_train_full.shape"
   ]
  },
  {
   "cell_type": "markdown",
   "metadata": {},
   "source": [
    "Each pixel intensity is also represented as a byte (0 to 255):"
   ]
  },
  {
   "cell_type": "code",
   "execution_count": 109,
   "metadata": {},
   "outputs": [],
   "source": [
    "X_train_full.dtype"
   ]
  },
  {
   "cell_type": "markdown",
   "metadata": {},
   "source": [
    "Let's split the full training set into a validation set and a (smaller) training set. We also scale the pixel intensities down to the 0-1 range and convert them to floats, by dividing by 255, just like we did for Fashion MNIST:"
   ]
  },
  {
   "cell_type": "code",
   "execution_count": 110,
   "metadata": {},
   "outputs": [],
   "source": [
    "X_valid, X_train = X_train_full[:5000] / 255., X_train_full[5000:] / 255.\n",
    "y_valid, y_train = y_train_full[:5000], y_train_full[5000:]\n",
    "X_test = X_test / 255."
   ]
  },
  {
   "cell_type": "markdown",
   "metadata": {},
   "source": [
    "Let's plot an image using Matplotlib's `imshow()` function, with a `'binary'`\n",
    " color map:"
   ]
  },
  {
   "cell_type": "code",
   "execution_count": 111,
   "metadata": {},
   "outputs": [],
   "source": [
    "plt.imshow(X_train[0], cmap=\"binary\")\n",
    "plt.axis('off')\n",
    "plt.show()"
   ]
  },
  {
   "cell_type": "markdown",
   "metadata": {},
   "source": [
    "The labels are the class IDs (represented as uint8), from 0 to 9. Conveniently, the class IDs correspond to the digits represented in the images, so we don't need a `class_names` array:"
   ]
  },
  {
   "cell_type": "code",
   "execution_count": 112,
   "metadata": {},
   "outputs": [],
   "source": [
    "y_train"
   ]
  },
  {
   "cell_type": "markdown",
   "metadata": {},
   "source": [
    "The validation set contains 5,000 images, and the test set contains 10,000 images:"
   ]
  },
  {
   "cell_type": "code",
   "execution_count": 113,
   "metadata": {},
   "outputs": [],
   "source": [
    "X_valid.shape"
   ]
  },
  {
   "cell_type": "code",
   "execution_count": 114,
   "metadata": {},
   "outputs": [],
   "source": [
    "X_test.shape"
   ]
  },
  {
   "cell_type": "markdown",
   "metadata": {},
   "source": [
    "Let's take a look at a sample of the images in the dataset:"
   ]
  },
  {
   "cell_type": "code",
   "execution_count": 115,
   "metadata": {},
   "outputs": [],
   "source": [
    "n_rows = 4\n",
    "n_cols = 10\n",
    "plt.figure(figsize=(n_cols * 1.2, n_rows * 1.2))\n",
    "for row in range(n_rows):\n",
    "    for col in range(n_cols):\n",
    "        index = n_cols * row + col\n",
    "        plt.subplot(n_rows, n_cols, index + 1)\n",
    "        plt.imshow(X_train[index], cmap=\"binary\", interpolation=\"nearest\")\n",
    "        plt.axis('off')\n",
    "        plt.title(y_train[index], fontsize=12)\n",
    "plt.subplots_adjust(wspace=0.2, hspace=0.5)\n",
    "plt.show()"
   ]
  },
  {
   "cell_type": "markdown",
   "metadata": {},
   "source": [
    "Let's build a simple dense network and find the optimal learning rate. We will need a callback to grow the learning rate at each iteration. It will also record the learning rate and the loss at each iteration:"
   ]
  },
  {
   "cell_type": "code",
   "execution_count": 116,
   "metadata": {},
   "outputs": [],
   "source": [
    "K = keras.backend\n",
    "\n",
    "class ExponentialLearningRate(keras.callbacks.Callback):\n",
    "    def __init__(self, factor):\n",
    "        self.factor = factor\n",
    "        self.rates = []\n",
    "        self.losses = []\n",
    "    def on_batch_end(self, batch, logs):\n",
    "        self.rates.append(K.get_value(self.model.optimizer.lr))\n",
    "        self.losses.append(logs[\"loss\"])\n",
    "        K.set_value(self.model.optimizer.lr, self.model.optimizer.lr * self.factor)"
   ]
  },
  {
   "cell_type": "code",
   "execution_count": 117,
   "metadata": {},
   "outputs": [],
   "source": [
    "keras.backend.clear_session()\n",
    "np.random.seed(42)\n",
    "tf.random.set_seed(42)"
   ]
  },
  {
   "cell_type": "code",
   "execution_count": 118,
   "metadata": {},
   "outputs": [],
   "source": [
    "model = keras.models.Sequential([\n",
    "    keras.layers.Flatten(input_shape=[28, 28]),\n",
    "    keras.layers.Dense(300, activation=\"relu\"),\n",
    "    keras.layers.Dense(100, activation=\"relu\"),\n",
    "    keras.layers.Dense(10, activation=\"softmax\")\n",
    "])"
   ]
  },
  {
   "cell_type": "markdown",
   "metadata": {},
   "source": [
    "We will start with a small learning rate of 1e-3, and grow it by 0.5% at each iteration:"
   ]
  },
  {
   "cell_type": "code",
   "execution_count": 119,
   "metadata": {},
   "outputs": [],
   "source": [
    "model.compile(loss=\"sparse_categorical_crossentropy\",\n",
    "              optimizer=keras.optimizers.SGD(lr=1e-3),\n",
    "              metrics=[\"accuracy\"])\n",
    "expon_lr = ExponentialLearningRate(factor=1.005)"
   ]
  },
  {
   "cell_type": "markdown",
   "metadata": {},
   "source": [
    "Now let's train the model for just 1 epoch:"
   ]
  },
  {
   "cell_type": "code",
   "execution_count": 120,
   "metadata": {},
   "outputs": [],
   "source": [
    "history = model.fit(X_train, y_train, epochs=1,\n",
    "                    validation_data=(X_valid, y_valid),\n",
    "                    callbacks=[expon_lr])"
   ]
  },
  {
   "cell_type": "markdown",
   "metadata": {},
   "source": [
    "We can now plot the loss as a functionof the learning rate:"
   ]
  },
  {
   "cell_type": "code",
   "execution_count": 121,
   "metadata": {},
   "outputs": [],
   "source": [
    "plt.plot(expon_lr.rates, expon_lr.losses)\n",
    "plt.gca().set_xscale('log')\n",
    "plt.hlines(min(expon_lr.losses), min(expon_lr.rates), max(expon_lr.rates))\n",
    "plt.axis([min(expon_lr.rates), max(expon_lr.rates), 0, expon_lr.losses[0]])\n",
    "plt.grid()\n",
    "plt.xlabel(\"Learning rate\")\n",
    "plt.ylabel(\"Loss\")"
   ]
  },
  {
   "cell_type": "markdown",
   "metadata": {},
   "source": [
    "The loss starts shooting back up violently when the learning rate goes over 6e-1, so let's try using half of that, at 3e-1:"
   ]
  },
  {
   "cell_type": "code",
   "execution_count": 122,
   "metadata": {},
   "outputs": [],
   "source": [
    "keras.backend.clear_session()\n",
    "np.random.seed(42)\n",
    "tf.random.set_seed(42)"
   ]
  },
  {
   "cell_type": "code",
   "execution_count": 123,
   "metadata": {},
   "outputs": [],
   "source": [
    "model = keras.models.Sequential([\n",
    "    keras.layers.Flatten(input_shape=[28, 28]),\n",
    "    keras.layers.Dense(300, activation=\"relu\"),\n",
    "    keras.layers.Dense(100, activation=\"relu\"),\n",
    "    keras.layers.Dense(10, activation=\"softmax\")\n",
    "])"
   ]
  },
  {
   "cell_type": "code",
   "execution_count": 124,
   "metadata": {},
   "outputs": [],
   "source": [
    "model.compile(loss=\"sparse_categorical_crossentropy\",\n",
    "              optimizer=keras.optimizers.SGD(lr=3e-1),\n",
    "              metrics=[\"accuracy\"])"
   ]
  },
  {
   "cell_type": "code",
   "execution_count": 125,
   "metadata": {},
   "outputs": [],
   "source": [
    "run_index = 1 # increment this at every run\n",
    "run_logdir = os.path.join(os.curdir, \"my_mnist_logs\", \"run_{:03d}\".format(run_index))\n",
    "run_logdir"
   ]
  },
  {
   "cell_type": "code",
   "execution_count": 126,
   "metadata": {},
   "outputs": [],
   "source": [
    "early_stopping_cb = keras.callbacks.EarlyStopping(patience=20)\n",
    "checkpoint_cb = keras.callbacks.ModelCheckpoint(\"my_mnist_model.h5\", save_best_only=True)\n",
    "tensorboard_cb = keras.callbacks.TensorBoard(run_logdir)\n",
    "\n",
    "history = model.fit(X_train, y_train, epochs=100,\n",
    "                    validation_data=(X_valid, y_valid),\n",
    "                    callbacks=[checkpoint_cb, early_stopping_cb, tensorboard_cb])"
   ]
  },
  {
   "cell_type": "code",
   "execution_count": 127,
   "metadata": {},
   "outputs": [],
   "source": [
    "model = keras.models.load_model(\"my_mnist_model.h5\") # rollback to best model\n",
    "model.evaluate(X_test, y_test)"
   ]
  },
  {
   "cell_type": "markdown",
   "metadata": {},
   "source": [
    "We got over 98% accuracy. Finally, let's look at the learning curves using TensorBoard:"
   ]
  },
  {
   "cell_type": "code",
   "execution_count": 128,
   "metadata": {},
   "outputs": [],
   "source": [
    "%tensorboard --logdir=./my_mnist_logs --port=6006"
   ]
  },
  {
   "cell_type": "code",
   "execution_count": null,
   "metadata": {},
   "outputs": [],
   "source": []
  }
 ],
 "metadata": {
  "kernelspec": {
   "display_name": "Python 3",
   "language": "python",
   "name": "python3"
  },
  "language_info": {
   "codemirror_mode": {
    "name": "ipython",
    "version": 3
   },
   "file_extension": ".py",
   "mimetype": "text/x-python",
   "name": "python",
   "nbconvert_exporter": "python",
   "pygments_lexer": "ipython3",
   "version": "3.7.9"
  },
  "nav_menu": {
   "height": "264px",
   "width": "369px"
  },
  "toc": {
   "navigate_menu": true,
   "number_sections": true,
   "sideBar": true,
   "threshold": 6,
   "toc_cell": false,
   "toc_section_display": "block",
   "toc_window_display": false
  }
 },
 "nbformat": 4,
 "nbformat_minor": 4
}<|MERGE_RESOLUTION|>--- conflicted
+++ resolved
@@ -744,10 +744,7 @@
    "metadata": {},
    "outputs": [],
    "source": [
-<<<<<<< HEAD
-=======
     "#y_pred = model.predict_classes(X_new) # deprecated\n",
->>>>>>> d4693885
     "y_pred = np.argmax(model.predict(X_new), axis=-1)\n",
     "y_pred"
    ]
